--- conflicted
+++ resolved
@@ -9,6 +9,7 @@
 
 * cli: Added option to change the name of the file created by the `nomad init` command [[GH-6520]](https://github.com/hashicorp/nomad/pull/6520)
 * cli: Included namespace in output when querying job stauts. [[GH-6912](https://github.com/hashicorp/nomad/issues/6912)]
+* consul: Add support for service `canary_meta`. [[GH-6690](https://github.com/hashicorp/nomad/pull/6690)]
 * scheduler: Removed penalty for allocation's previous node if the allocation did not fail. [[GH-6781](https://github.com/hashicorp/nomad/issues/6781)]
 * scheduler: Reduced logging verbosity during preemption [[GH-6849](https://github.com/hashicorp/nomad/issues/6849)]
 
@@ -40,17 +41,12 @@
    containers for tasks leaked due to Nomad or Docker crashes or bugs.
 
 IMPROVEMENTS:
-<<<<<<< HEAD
- * consul: Add support for service `canary_meta` 
- * core: Add support for running under Windows Service Manager [[GH-6220](https://github.com/hashicorp/nomad/issues/6220)]
-=======
 
  * agent: Added support for running under Windows Service Manager [[GH-6220](https://github.com/hashicorp/nomad/issues/6220)]
  * api: Added `StartedAt` field to `Node.DrainStrategy` [[GH-6698](https://github.com/hashicorp/nomad/issues/6698)]
  * api: Added JSON representation of rules to policy endpoint response [[GH-6017](https://github.com/hashicorp/nomad/pull/6017)]
  * api: Update policy endpoint to permit anonymous access [[GH-6021](https://github.com/hashicorp/nomad/issues/6021)]
  * build: Updated to Go 1.12.13 [[GH-6606](https://github.com/hashicorp/nomad/issues/6606)]
->>>>>>> 56937bf8
  * cli: Show full ID in node and alloc individual status views [[GH-6425](https://github.com/hashicorp/nomad/issues/6425)]
  * client: Enable setting tags on Consul Connect sidecar service [[GH-6448](https://github.com/hashicorp/nomad/issues/6448)]
  * client: Added support for downloading artifacts from Google Cloud Storage [[GH-6692](https://github.com/hashicorp/nomad/pull/6692)]
